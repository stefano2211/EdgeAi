import httpx
from mcp.server.fastmcp import FastMCP, Context
<<<<<<< HEAD
from datetime import datetime, timedelta
from typing import Optional, List, Dict
=======
from datetime import datetime
from typing import Optional, List, Dict, Union
>>>>>>> 4e8e63c6
import logging
import re
from sentence_transformers import SentenceTransformer
from qdrant_client import QdrantClient
from qdrant_client.http import models
import json
import hashlib
from minio import Minio
from minio.error import S3Error
import pdfplumber
import io
import os

# Initialize MCP service
mcp = FastMCP("Manufacturing Compliance Processor")

# Global configuration
API_URL = os.getenv("API_URL", "http://api:5000")
MINIO_ENDPOINT = os.getenv("MINIO_ENDPOINT", "minio:9000")
MINIO_ACCESS_KEY = os.getenv("MINIO_ACCESS_KEY", "minioadmin")
MINIO_SECRET_KEY = os.getenv("MINIO_SECRET_KEY", "minioadmin")
MINIO_BUCKET = os.getenv("MINIO_BUCKET", "sop-pdfs")
API_USERNAME = os.getenv("API_USERNAME", "admin")
API_PASSWORD = os.getenv("API_PASSWORD", "password123")

# Component initialization
model = SentenceTransformer('all-MiniLM-L6-v2')
qdrant_client = QdrantClient(host="qdrant", port=6333)
minio_client = Minio(MINIO_ENDPOINT, 
                    access_key=MINIO_ACCESS_KEY, 
                    secret_key=MINIO_SECRET_KEY, 
                    secure=False)

# Logging configuration
logging.basicConfig(level=logging.INFO)
logger = logging.getLogger(__name__)

# In-memory caches
sop_cache = {}
expert_rules_cache = {}

class AuthClient:
    """Cliente HTTP para manejar autenticación y solicitudes autenticadas a la API."""
    def __init__(self, base_url: str, username: str, password: str):
        self.base_url = base_url
        self.username = username
        self.password = password
        self.client = httpx.AsyncClient()
        self.token = None

    async def authenticate(self):
        """Autentica contra la API y obtiene un token de sesión.

        Realiza una solicitud POST al endpoint /login de la API con las credenciales
        proporcionadas. Almacena el token JWT recibido para usarlo en solicitudes futuras.

        Raises:
            ValueError: Si la autenticación falla debido a credenciales inválidas o error del servidor.
        """
        try:
            response = await self.client.post(
                f"{self.base_url}/login",
                json={"username": self.username, "password": self.password}
            )
            response.raise_for_status()
            data = response.json()
            self.token = data["access_token"]
            logger.info("Autenticación exitosa, token obtenido")
        except Exception as e:
            logger.error(f"Fallo en autenticación: {str(e)}")
            raise ValueError(f"No se pudo autenticar: {str(e)}")

    async def get(self, endpoint: str, params: Optional[Dict] = None) -> httpx.Response:
        """Realiza una solicitud GET autenticada a la API.

        Usa el token almacenado para autenticar la solicitud. Si el token no existe,
        realiza la autenticación primero. Si recibe un error 401, reautentica y reintenta.

        Args:
            endpoint (str): Endpoint de la API (e.g., "/machines/").
            params (Optional[Dict]): Parámetros de consulta para la solicitud.

        Returns:
            httpx.Response: Respuesta de la API.

        Raises:
            Exception: Si la solicitud falla después de reintentar la autenticación.
        """
        if not self.token:
            await self.authenticate()
        
        headers = {"Authorization": f"Bearer {self.token}"}
        try:
            response = await self.client.get(
                f"{self.base_url}{endpoint}",
                headers=headers,
                params=params
            )
            if response.status_code == 401:
                logger.info("Token inválido, reautenticando...")
                await self.authenticate()
                headers = {"Authorization": f"Bearer {self.token}"}
                response = await self.client.get(
                    f"{self.base_url}{endpoint}",
                    headers=headers,
                    params=params
                )
            return response
        except Exception as e:
            logger.error(f"Error en solicitud GET: {str(e)}")
            raise

    async def close(self):
        """Cierra el cliente HTTP."""
        await self.client.aclose()

# Cliente global
auth_client = None

def init_infrastructure():
    """Inicializa la infraestructura del MCP, incluyendo Qdrant, MinIO y el cliente autenticado.

<<<<<<< HEAD
    Configura las colecciones en Qdrant para almacenar logs, PDFs y reglas expertas, crea el bucket en MinIO
    si no existe, e inicializa el cliente autenticado para la API.
=======
    Configura las colecciones en Qdrant para almacenar logs, PDFs y reglas personalizadas,
    crea el bucket en MinIO si no existe, e inicializa el cliente autenticado para la API.
>>>>>>> 4e8e63c6

    Raises:
        Exception: Si falla la inicialización de algún componente.
    """
    global auth_client
    try:
        vector_config = models.VectorParams(size=384, distance=models.Distance.COSINE)
        qdrant_client.recreate_collection(collection_name="mes_logs", vectors_config=vector_config)
        qdrant_client.recreate_collection(collection_name="sop_pdfs", vectors_config=vector_config)
<<<<<<< HEAD
        qdrant_client.recreate_collection(collection_name="expert_rules", vectors_config=vector_config)
        
        # MinIO configuration
=======
        qdrant_client.recreate_collection(collection_name="custom_rules", vectors_config=vector_config)
>>>>>>> 4e8e63c6
        if not minio_client.bucket_exists(MINIO_BUCKET):
            minio_client.make_bucket(MINIO_BUCKET)
        auth_client = AuthClient(API_URL, API_USERNAME, API_PASSWORD)
    except Exception as e:
        logger.error(f"Infrastructure initialization failed: {str(e)}")
        raise

class DataValidator:
    """Valida key_figures y key_values contra la estructura de datos de la API."""
    
    @staticmethod
    def validate_date(date_str: str, field: str) -> None:
        """Valida que una fecha tenga el formato YYYY-MM-DD.

        Args:
            date_str (str): Cadena de fecha a validar.
            field (str): Nombre del campo (para mensajes de error).

        Raises:
            ValueError: Si la fecha no tiene el formato correcto.
        """
        try:
            datetime.strptime(date_str, "%Y-%m-%d")
        except ValueError:
            raise ValueError(f"Invalid format for {field}. Use YYYY-MM-DD: {date_str}")

    @staticmethod
    async def validate_fields(ctx: Context, key_figures: List[str], key_values: Dict[str, str]) -> Dict:
        """Valida que los campos solicitados sean válidos según la estructura de la API.

        También valida las fechas (start_date y end_date) si están presentes en key_values,
        asegurando que tengan el formato correcto y que start_date no sea posterior a end_date.

        Args:
            ctx (Context): Contexto de la solicitud FastMCP.
            key_figures (List[str]): Lista de campos numéricos a validar.
            key_values (Dict[str, str]): Diccionario de campos categóricos y sus valores,
                incluyendo fechas (start_date, end_date).

        Returns:
            Dict: Información de campos válidos obtenida de list_fields.

        Raises:
            ValueError: Si los campos o fechas no son válidos o si list_fields falla.
        """
        fields_info = json.loads(await list_fields(ctx))
        if fields_info["status"] != "success":
            raise ValueError("Could not validate fields against API")

        if "start_date" in key_values or "end_date" in key_values:
            if "start_date" not in key_values or "end_date" not in key_values:
                raise ValueError("Both start_date and end_date must be provided")
            DataValidator.validate_date(key_values["start_date"], "start_date")
            DataValidator.validate_date(key_values["end_date"], "end_date")
            if key_values["start_date"] > key_values["end_date"]:
                raise ValueError("start_date cannot be after end_date")

        invalid_figures = [f for f in key_figures if f not in fields_info["key_figures"]]
        invalid_values = {
            k: v for k, v in key_values.items()
            if k not in fields_info["key_values"] and k not in ["start_date", "end_date"]
            or (k in fields_info["key_values"] and v not in fields_info["key_values"].get(k, []))
        }
        
        if invalid_figures or invalid_values:
            errors = []
            if invalid_figures:
                errors.append(f"Invalid key_figures: {invalid_figures}")
            if invalid_values:
                errors.append(f"Invalid key_values: {invalid_values}")
            raise ValueError(" | ".join(errors))
            
        return fields_info

@mcp.tool()
async def list_fields(ctx: Context) -> str:
    """Lista los campos disponibles en los datos de la API MES.

    Esta herramienta consulta la API para obtener una muestra de registros y clasifica
    los campos en dos categorías:
    - key_figures: Campos numéricos (int o float) que pueden usarse para métricas.
    - key_values: Campos categóricos (strings) con sus valores únicos.

    Args:
        ctx (Context): Contexto de la solicitud FastMCP, usado para autenticación y logging.

    Returns:
        str: Cadena JSON con el estado, key_figures, key_values, y mensaje de error si aplica.
            Ejemplo:
            {
                "status": "success",
                "key_figures": ["uptime", "defects", "temperature"],
                "key_values": {
                    "machine": ["ModelA", "ModelB"],
                    "material": ["Steel", "Aluminum"],
                    "date": ["2025-04-09", "2025-04-10"]
                }
            }

    Raises:
        Exception: Si falla la solicitud a la API o el procesamiento de los datos.
                  Devuelve un JSON con status="error" y el mensaje de error.

    Ejemplo de uso:
        await list_fields(ctx)
        # Retorna JSON con los campos disponibles para filtrar y analizar.
    """
    try:
        response = await auth_client.get("/machines/")
        response.raise_for_status()
        records = response.json()

        if not records:
            return json.dumps({
                "status": "no_data",
                "message": "No records found in MES system",
                "key_figures": [],
                "key_values": {}
            })

        sample = records[0]
        key_figures = []
        key_values = {}
        
        for field, value in sample.items():
            if field == "id":
                continue
            if isinstance(value, (int, float)):
                key_figures.append(field)
                logger.info(f"Detectado key_figure: {field}")
            elif isinstance(value, str):
                unique_values = sorted({rec[field] for rec in records if field in rec})
                key_values[field] = unique_values
                logger.info(f"Detectado key_value: {field} con valores {unique_values}")

        return json.dumps({
            "status": "success",
            "key_figures": key_figures,
            "key_values": key_values
        }, ensure_ascii=False)

    except Exception as e:
        logger.error(f"Field listing failed: {str(e)}")
        return json.dumps({
            "status": "error",
            "message": str(e),
            "key_figures": [],
            "key_values": {}
        }, ensure_ascii=False)

@mcp.tool()
async def fetch_mes_data(
    ctx: Context,
    key_values: Optional[Dict[str, str]] = None,
    key_figures: Optional[List[str]] = None
) -> str:
    """Obtiene datos de la API MES o Qdrant, filtra dinámicamente y almacena en la base de datos vectorial.

<<<<<<< HEAD
    Esta herramienta realiza las siguientes acciones:
    1. Valida los campos solicitados (key_figures y key_values) contra la estructura de la API.
    2. Verifica si los datos ya están en Qdrant para los filtros especificados.
    3. Si no están en Qdrant, construye parámetros de consulta basados en key_values, incluyendo fechas.
    4. Consulta la API para obtener datos, filtrando por máquina si se especifica en key_values.
    5. Procesa los datos para incluir solo los campos solicitados.
    6. Almacena los datos procesados en Qdrant con embeddings generados por el modelo.
=======
    Esta herramienta optimiza la carga de datos verificando primero si los datos existen en Qdrant
    para el rango de fechas y filtros solicitados, reduciendo llamadas a la API en entornos edge-cloud.
>>>>>>> 4e8e63c6

    Args:
        ctx (Context): Contexto de la solicitud FastMCP.
        key_values (Optional[Dict[str, str]]): Diccionario de campos categóricos y valores
            para filtrar (e.g., {"machine": "ModelA", "material": "Steel", "start_date": "2025-04-09",
            "end_date": "2025-04-11"}). Las fechas deben estar en formato YYYY-MM-DD.
        key_figures (Optional[List[str]]): Lista de campos numéricos a incluir
            (e.g., ["uptime", "temperature"]).

    Returns:
        str: Cadena JSON con el estado, conteo de registros, datos procesados, y mensaje de error si aplica.
            Ejemplo:
            {
                "status": "success",
                "count": 5,
                "data": [
                    {"id": 1, "date": "2025-04-10", "machine": "ModelA", "temperature": 75.0},
                    ...
                ]
            }

    Raises:
        Exception: Si falla la validación, la solicitud a la API, o el almacenamiento en Qdrant.
                  Devuelve un JSON con status="error" y el mensaje de error.

    Ejemplo de uso:
        await fetch_mes_data(
            ctx,
            key_values={"machine": "ModelA", "start_date": "2025-04-09", "end_date": "2025-04-11"},
            key_figures=["temperature"]
        )
        # Retorna datos filtrados para ModelA entre las fechas especificadas.
    """
    try:
        key_values = key_values or {}
        key_figures = key_figures or []
        
        # Validate requested fields and dates
        await DataValidator.validate_fields(ctx, key_figures, key_values)
        
<<<<<<< HEAD
        # Generate a unique hash for the query
        query_hash = hashlib.md5(json.dumps({"key_values": key_values, "key_figures": key_figures}, sort_keys=True).encode()).hexdigest()
        logger.info(f"Procesando consulta con query_hash: {query_hash}")
        
        # Check Qdrant for existing data
        filter_conditions = []
        for k, v in key_values.items():
            if k not in ["start_date", "end_date"]:
                filter_conditions.append(models.FieldCondition(key=k, match=models.MatchValue(value=v)))
        
        # Handle date range filtering
        date_filters = []
        if "start_date" in key_values and "end_date" in key_values:
            start_date = datetime.strptime(key_values["start_date"], "%Y-%m-%d")
            end_date = datetime.strptime(key_values["end_date"], "%Y-%m-%d")
            current_date = start_date
            while current_date <= end_date:
                date_filters.append(models.FieldCondition(
                    key="date",
                    match=models.MatchValue(value=current_date.strftime("%Y-%m-%d"))
                ))
                current_date += timedelta(days=1)
        
        if date_filters:
            filter_conditions.append(models.Filter(should=date_filters))
        
        existing = qdrant_client.scroll(
            collection_name="mes_logs",
            scroll_filter=models.Filter(must=filter_conditions),
            limit=1000
        )[0]
        
        if existing:
            processed_data = [point.payload for point in existing if all(f in point.payload for f in key_figures)]
            if processed_data:
                logger.info(f"Datos recuperados de Qdrant para query_hash: {query_hash}")
                return json.dumps({
                    "status": "success",
                    "count": len(processed_data),
                    "data": processed_data,
                    "source": "qdrant_cache"
                }, ensure_ascii=False)

        # Build query parameters for API
        params = {}
=======
        # Check Qdrant for existing data
        must_conditions = []
        if "machine" in key_values:
            must_conditions.append(models.FieldCondition(key="machine", match=models.MatchValue(value=key_values["machine"])))
>>>>>>> 4e8e63c6
        if "start_date" in key_values and "end_date" in key_values:
            must_conditions.append(models.FieldCondition(
                key="date",
                match=models.MatchText(text=f"[{key_values['start_date']} TO {key_values['end_date']}]")
            ))
        for k, v in key_values.items():
            if k not in ["machine", "start_date", "end_date"]:
                must_conditions.append(models.FieldCondition(key=k, match=models.MatchValue(value=v)))

        qdrant_results = qdrant_client.scroll(
            collection_name="mes_logs",
            scroll_filter=models.Filter(must=must_conditions) if must_conditions else None,
            limit=1000
        )

        processed_data = [r.payload for r in qdrant_results[0]] if qdrant_results[0] else []

        # If no data in Qdrant, fetch from API
        if not processed_data:
            # Build query parameters
            params = {}
            if "start_date" in key_values and "end_date" in key_values:
                params.update({
                    "start_date": key_values["start_date"],
                    "end_date": key_values["end_date"]
                })

<<<<<<< HEAD
        # Fetch data from API
        response = await auth_client.get(endpoint, params=params)
        response.raise_for_status()
        data = response.json()

        # Filter and process records
        processed_data = []
        for record in data:
            if all(record.get(k) == v for k, v in data_filters.items() if k != "machine"):
                item = {
                    "id": record["id"],
                    "date": record["date"],
                    "machine": record["machine"]
                }
                item.update({f: record[f] for f in key_figures if f in record})
                processed_data.append(item)

        # Store in vector database
        if processed_data:
            points = [
                models.PointStruct(
                    id=hashlib.md5(json.dumps(r).encode()).hexdigest(),
                    vector=model.encode(json.dumps(r)).tolist(),
                    payload=r
                ) for r in processed_data
            ]
            qdrant_client.upsert(collection_name="mes_logs", points=points)
            logger.info(f"Datos almacenados en Qdrant para query_hash: {query_hash}")
=======
            # Filter out date-related keys for data filtering
            data_filters = {k: v for k, v in key_values.items() if k not in ["start_date", "end_date"]}

            # Determine API endpoint
            endpoint = f"/machines/{data_filters['machine']}" if "machine" in data_filters else "/machines/"

            # Fetch data
            response = await auth_client.get(endpoint, params=params)
            response.raise_for_status()
            data = response.json()

            # Filter and process records
            processed_data = []
            for record in data:
                if all(record.get(k) == v for k, v in data_filters.items() if k != "machine"):
                    item = {
                        "id": record["id"],
                        "date": record["date"],
                        "machine": record["machine"]
                    }
                    item.update({f: record[f] for f in key_figures if f in record})
                    processed_data.append(item)

            # Store in Qdrant
            if processed_data:
                points = [
                    models.PointStruct(
                        id=hashlib.md5(json.dumps(r).encode()).hexdigest(),
                        vector=model.encode(json.dumps(r)).tolist(),
                        payload=r
                    ) for r in processed_data
                ]
                qdrant_client.upsert(collection_name="mes_logs", points=points)
>>>>>>> 4e8e63c6

        return json.dumps({
            "status": "success",
            "count": len(processed_data),
            "data": processed_data,
            "source": "api"
        }, ensure_ascii=False)

    except Exception as e:
        logger.error(f"Data retrieval failed: {str(e)}")
        return json.dumps({
            "status": "error",
            "message": str(e),
            "count": 0,
            "data": []
        }, ensure_ascii=False)

@mcp.tool()
async def load_sop(ctx: Context, machine: str) -> str:
    """Carga y procesa un documento SOP (PDF) para una máquina específica desde MinIO.

<<<<<<< HEAD
    Esta herramienta realiza las siguientes acciones:
    1. Verifica si las reglas SOP están en caché o Qdrant.
    2. Si no existen, carga el PDF desde MinIO (nombre: <machine>.pdf).
    3. Extrae el texto del PDF usando pdfplumber.
    4. Identifica reglas de cumplimiento usando patrones dinámicos para cualquier campo numérico.
    5. Almacena el SOP y sus reglas en Qdrant y caché con un embedding del texto.
=======
    Esta herramienta verifica si el SOP ya está en Qdrant antes de cargar el PDF,
    optimizando el tiempo de ejecución para entornos edge-cloud.
>>>>>>> 4e8e63c6

    Args:
        ctx (Context): Contexto de la solicitud FastMCP.
        machine (str): Nombre de la máquina para la cual cargar el SOP (e.g., "ModelA").

    Returns:
        str: Cadena JSON con el estado, máquina, reglas extraídas, y mensaje de error si aplica.
            Ejemplo:
            {
                "status": "success",
                "machine": "ModelA",
                "rules": {
                    "uptime": {"value": 95.0, "operator": ">=", "unit": "%", "source_text": "uptime >= 95.0%"},
                    "temperature": {"value": 80.0, "operator": "<=", "unit": "°C", "source_text": "temperature <= 80.0°C"}
                }
            }

    Raises:
        Exception: Si falla la carga del PDF, la extracción de reglas, o el almacenamiento en Qdrant.
                  Devuelve un JSON con status="error" y el mensaje de error.

    Ejemplo de uso:
        await load_sop(ctx, machine="ModelA")
        # Carga el SOP para ModelA y retorna las reglas extraídas.
    """
    try:
<<<<<<< HEAD
        # Check in-memory cache
        if machine in sop_cache:
            logger.info(f"SOP recuperado de caché para máquina: {machine}")
            return json.dumps({
                "status": "cached",
                "machine": machine,
                "rules": sop_cache[machine]
            }, ensure_ascii=False)

        # Check Qdrant
=======
        # Check if SOP already exists in Qdrant
>>>>>>> 4e8e63c6
        existing = qdrant_client.scroll(
            collection_name="sop_pdfs",
            scroll_filter=models.Filter(must=[models.FieldCondition(key="machine", match=models.MatchValue(value=machine))]),
            limit=1
        )[0]
        
        if existing:
            rules = existing[0].payload["rules"]
            sop_cache[machine] = rules
            logger.info(f"SOP recuperado de Qdrant para máquina: {machine}")
            return json.dumps({
                "status": "exists",
                "machine": machine,
                "rules": rules
            }, ensure_ascii=False)

        # Load PDF from MinIO
        pdf_name = f"{machine}.pdf"
        try:
            response = minio_client.get_object(MINIO_BUCKET, pdf_name)
            pdf_data = response.read()
            response.close()
            response.release_conn()
        except S3Error as e:
            available_pdfs = [obj.object_name for obj in minio_client.list_objects(MINIO_BUCKET)]
            return json.dumps({
                "status": "error",
                "message": f"PDF not found. Available SOPs: {', '.join(available_pdfs)}",
                "machine": machine
            }, ensure_ascii=False)

        # Extract text content
        with pdfplumber.open(io.BytesIO(pdf_data)) as pdf:
            content = "\n".join(page.extract_text() or "" for page in pdf.pages)

        # Extract compliance rules using dynamic patterns
        rules = {}
        generic_pattern = r"(?P<field>[a-zA-Z_]+)\s*(?P<operator>>=|≤|>=|<=)\s*(?P<value>\d+\.?\d*)\s*(?P<unit>[%°Cmm/s]?)"
        patterns = [
            (generic_pattern, None, None),
            (r"(?P<field>uptime|tiempo de actividad)\s*(?P<operator>>=|≥)\s*(?P<value>\d+\.\d+)\s*%", ">=", "%"),
            (r"(?P<field>temperature|temperatura)\s*(?P<operator><=|≤)\s*(?P<value>\d+\.\d+)\s*°C", "<=", "°C"),
            (r"(?P<field>vibration|vibración)\s*(?P<operator><=|≤)\s*(?P<value>\d+\.\d+)\s*mm/s", "<=", "mm/s"),
            (r"(?P<field>defects|defectos)\s*(?P<operator><=|≤)\s*(?P<value>\d+)", "<=", "")
        ]

        for pattern, default_op, default_unit in patterns:
            for match in re.finditer(pattern, content, re.IGNORECASE):
                try:
                    field = match.group("field").lower().replace(" ", "_")
                    operator = match.group("operator") if match.group("operator") else default_op
                    value = float(match.group("value"))
                    unit = match.group("unit") if "unit" in match.groupdict() else default_unit or ""
                    rules[field] = {
                        "value": value,
                        "operator": operator,
                        "unit": unit,
                        "source_text": match.group(0)
                    }
                    logger.info(f"Regla extraída para {field}: {rules[field]}")
                except Exception as e:
                    logger.warning(f"Fallo al procesar regla: {match.group(0)}, error: {str(e)}")
                    continue

        if not rules:
            return json.dumps({
                "status": "error",
                "message": "No compliance rules found in document",
                "machine": machine
            }, ensure_ascii=False)

        # Store in vector database
        embedding = model.encode(content).tolist()
        qdrant_client.upsert(
            collection_name="sop_pdfs",
            points=[models.PointStruct(
                id=hashlib.md5(machine.encode()).hexdigest(),
                vector=embedding,
                payload={
                    "machine": machine,
                    "filename": pdf_name,
                    "rules": rules
                }
            )]
        )

        # Store in cache
        sop_cache[machine] = rules
        logger.info(f"SOP procesado y almacenado para máquina: {machine}")

        return json.dumps({
            "status": "success",
            "machine": machine,
            "rules": rules
        }, ensure_ascii=False)

    except Exception as e:
        logger.error(f"SOP processing failed for {machine}: {str(e)}")
        return json.dumps({
            "status": "error",
            "message": str(e),
            "machine": machine
        }, ensure_ascii=False)

@mcp.tool()
<<<<<<< HEAD
async def create_expert_rule(
    ctx: Context, 
    prompt: str, 
    key_figure: Optional[str] = None, 
    machine: Optional[str] = None, 
    operator: Optional[str] = None, 
    threshold: Optional[float] = None, 
    unit: Optional[str] = None
) -> str:
    """Crea y almacena una regla experta basada en un prompt del usuario y parámetros opcionales en Qdrant.

    Esta herramienta realiza las siguientes acciones:
    1. Usa parámetros explícitos (key_figure, machine, operator, threshold, unit) si se proporcionan, con prioridad sobre los valores extraídos del prompt.
    2. Parsea el prompt para extraer la máquina, campo, operador, valor, unidad y condición (si aplica) si no se proporcionan explícitamente.
    3. Valida que el key_figure sea un campo numérico válido y que la máquina sea válida usando list_fields.
    4. Valida que el operador sea '>=', '<=', '≥', '≤' (mapeando desde términos naturales como 'no superar').
    5. Almacena la regla en Qdrant en la colección 'expert_rules' con un embedding del prompt.
    6. Almacena la regla en caché para acceso rápido.
    7. Devuelve un JSON con el estado y la regla creada.

    Args:
        ctx (Context): Contexto de la solicitud FastMCP.
        prompt (str): Prompt del usuario que describe la regla experta
            (e.g., "la máquina ModelA no debe superar los ≤ 50°C en la temperatura").
        key_figure (Optional[str]): Campo numérico para la regla (e.g., 'temperature').
            Si no se proporciona, se extrae del prompt.
        machine (Optional[str]): Nombre de la máquina (e.g., 'ModelA').
            Si no se proporciona, se extrae del prompt.
        operator (Optional[str]): Operador lógico para la regla (e.g., 'no superar', 'menos de', 'mayor a').
            Si no se proporciona, se extrae del prompt.
        threshold (Optional[float]): Valor límite para la regla (e.g., 50 para 50°C).
            Si no se proporciona, se extrae del prompt.
        unit (Optional[str]): Unidad de medida para el valor (e.g., 'grados Celsius', '%', 'mm/s').
            Si no se proporciona, se extrae del prompt o se asigna por defecto.

    Returns:
        str: Cadena JSON con el estado, máquina, regla creada, y mensaje de error si aplica.
            Ejemplo:
            {
                "status": "success",
                "machine": "ModelA",
                "rule": {
                    "field": "temperature",
                    "value": 50.0,
                    "operator": "<=",
                    "unit": "°C",
                    "condition": "single",
                    "prompt": "la máquina ModelA no debe superar los ≤ 50°C en la temperatura",
                    "timestamp": "2025-05-19T19:40:00.123456"
=======
async def add_custom_rule(
    ctx: Context,
    machines: Union[List[str], str],
    key_figures: Union[Dict[str, Dict[str, float]], str],
    key_values: Optional[Dict[str, str]] = None,
    operator: str = "<=",
    unit: Optional[str] = None,
    description: str = ""
) -> str:
    """Añade una regla de cumplimiento personalizada para múltiples máquinas.

    Esta herramienta permite a los usuarios definir reglas expertas basadas en su experiencia,
    aplicables a múltiples máquinas y campos numéricos (key_figures) con filtros categóricos
    (key_values). Las reglas se almacenan en Qdrant para su uso en el análisis de cumplimiento.

    Args:
        ctx (Context): Contexto de la solicitud FastMCP.
        machines (Union[List[str], str]): Lista de máquinas para las cuales aplica la regla (e.g., ["ModelA", "ModelB"])
            o string JSON (e.g., '["ModelA"]'). Se parseará automáticamente si es string.
        key_figures (Union[Dict[str, Dict[str, float]], str]): Diccionario de campos numéricos y sus valores umbral
            (e.g., {"temperature": {"value": 80.0}}) o string JSON (e.g., '{"temperature": {"value": 80.0}}').
            Se parseará automáticamente si es string.
        key_values (Optional[Dict[str, str]]): Diccionario de campos categóricos para filtrar
            (e.g., {"material": "Steel", "batch": "B123"}). Por defecto None.
        operator (str): Operador de la regla, debe ser uno de: ">=", "<=", ">", "<", "==", "!=".
            Por defecto "<=".
        unit (Optional[str]): Unidad de medida para los key_figures (e.g., "°C"). Por defecto None.
        description (str): Descripción de la regla (e.g., "Temperatura máxima por experiencia").
            Por defecto "".

    Returns:
        str: Cadena JSON con el estado y mensaje de confirmación o error.
            Ejemplo:
            {
                "status": "success",
                "message": "Custom rule added for ModelA, ModelB: temperature <= 80.0°C, material=Steel",
                "rule": {
                    "machines": ["ModelA", "ModelB"],
                    "key_figures": {"temperature": {"value": 80.0}},
                    "key_values": {"material": "Steel"},
                    "operator": "<=",
                    "unit": "°C",
                    "description": "Temperatura máxima por experiencia"
>>>>>>> 4e8e63c6
                }
            }

    Raises:
<<<<<<< HEAD
        Exception: Si falla el parseo del prompt, la validación, o el almacenamiento en Qdrant.
                  Devuelve un JSON con status="error" y el mensaje de error.

    Ejemplo de uso:
        await create_expert_rule(
            ctx,
            prompt="la máquina ModelA no debe superar los ≤ 50°C en la temperatura",
            key_figure="temperature",
            machine="ModelA",
            operator="no superar",
            threshold=50.0,
            unit="grados Celsius"
        )
        # Crea y almacena una regla experta para ModelA con temperatura <= 50°C.
    """
    try:
        # Get available fields
        fields_info = json.loads(await list_fields(ctx))
        if fields_info["status"] != "success":
            return json.dumps({
                "status": "error",
                "message": "Could not validate fields against API"
            }, ensure_ascii=False)

        # Initialize rule dictionary
        rule = {
            "condition": "single",  # Default
            "prompt": prompt,
            "timestamp": datetime.now().isoformat()
        }

        # Handle machine
        prompt_lower = prompt.lower()
        if machine:
            if machine not in fields_info["key_values"].get("machine", []):
                return json.dumps({
                    "status": "error",
                    "message": f"Invalid machine: {machine}. Available machines: {fields_info['key_values'].get('machine', [])}"
                }, ensure_ascii=False)
            rule["machine"] = machine
        else:
            machine_match = re.search(r"máquina\s+([a-zA-Z0-9_-]+)", prompt_lower)
            if not machine_match:
                return json.dumps({
                    "status": "error",
                    "message": "Machine name not found in prompt. Specify 'máquina <name>' or provide 'machine' parameter"
                }, ensure_ascii=False)
            rule["machine"] = machine_match.group(1)
            if rule["machine"] not in fields_info["key_values"].get("machine", []):
                return json.dumps({
                    "status": "error",
                    "message": f"Invalid machine: {rule['machine']}. Available machines: {fields_info['key_values'].get('machine', [])}"
                }, ensure_ascii=False)

        # Handle key_figure
        field_synonyms = {
            "temperature": ["temperatura", "temp"],
            "uptime": ["tiempo de actividad"],
            "vibration": ["vibración", "vibracion"],
            "defects": ["defectos"],
            "throughput": ["rendimiento"],
            "inventory_level": ["nivel de inventario"]
        }
        if key_figure:
            if key_figure not in fields_info["key_figures"]:
                return json.dumps({
                    "status": "error",
                    "message": f"Invalid key_figure: {key_figure}. Available key_figures: {fields_info['key_figures']}"
                }, ensure_ascii=False)
            rule["field"] = key_figure
        else:
            for field, synonyms in field_synonyms.items():
                if field in prompt_lower or any(syn in prompt_lower for syn in synonyms):
                    rule["field"] = field
                    break
            else:
                return json.dumps({
                    "status": "error",
                    "message": f"Key_figure not found in prompt. Available key_figures: {fields_info['key_figures']}. Specify 'key_figure' parameter or include field in prompt"
                }, ensure_ascii=False)

        # Operator mapping
        operator_map = {
            "no superar": "<=",
            "menos de": "<=",
            "menor a": "<=",
            "máximo": "<=",
            "mayor a": ">=",
            "mínimo": ">=",
            "mayor de": ">="
        }

        # Use provided operator or extract from prompt
        if operator:
            operator = operator.lower()
            if operator not in operator_map:
                return json.dumps({
                    "status": "error",
                    "message": f"Invalid operator: {operator}. Valid operators: {list(operator_map.keys())}"
                }, ensure_ascii=False)
            rule["operator"] = operator_map[operator]
        else:
            for op, mapped_op in operator_map.items():
                if op in prompt_lower:
                    rule["operator"] = mapped_op
                    break
            else:
                return json.dumps({
                    "status": "error",
                    "message": "Operator not specified in prompt (e.g., 'no superar', 'mayor a')"
                }, ensure_ascii=False)

        # Use provided threshold or extract from prompt
        if threshold is not None:
            try:
                rule["value"] = float(threshold)
            except ValueError:
                return json.dumps({
                    "status": "error",
                    "message": f"Invalid threshold: {threshold}. Must be a number"
                }, ensure_ascii=False)
        else:
            value_match = re.search(r"(\d+\.?\d*)\s*(°[CF]|%|mm/s)?", prompt_lower)
            if not value_match:
                return json.dumps({
                    "status": "error",
                    "message": "Value not found in prompt (e.g., '50°C', '90%')"
                }, ensure_ascii=False)
            rule["value"] = float(value_match.group(1))

        # Use provided unit or extract from prompt
        unit_map = {
            "grados celsius": "°C",
            "grados fahrenheit": "°F",
            "porcentaje": "%",
            "mm/s": "mm/s",
            "%": "%",
            "°c": "°C",
            "°f": "°F"
        }
        if unit:
            unit = unit.lower()
            if unit in unit_map:
                rule["unit"] = unit_map[unit]
            else:
                rule["unit"] = unit  # Allow custom units if valid
        else:
            value_match = re.search(r"(\d+\.?\d*)\s*(°[CF]|%|mm/s)?", prompt_lower)
            rule["unit"] = value_match.group(2) if value_match and value_match.group(2) else ""
            if not rule["unit"] and rule["field"] == "temperature":
                rule["unit"] = "°C"  # Default for temperature

        # Extract condition
        if "ambas máquinas" in prompt_lower or "todas las máquinas" in prompt_lower:
            rule["condition"] = "both_machines"

        # Validate rule
        if rule["field"] not in fields_info["key_figures"]:
            return json.dumps({
                "status": "error",
                "message": f"Invalid field: {rule['field']}. Available fields: {fields_info['key_figures']}"
            }, ensure_ascii=False)
        if rule["operator"] not in [">=", "≤", "<=", "≥"]:
            return json.dumps({
                "status": "error",
                "message": f"Invalid operator: {rule['operator']}. Use '>=', '<='"
            }, ensure_ascii=False)

        # Validate unit consistency
        expected_units = {
            "temperature": ["°C", "°F"],
            "uptime": ["%"],
            "vibration": ["mm/s"],
            "defects": [""],
            "throughput": [""],
            "inventory_level": [""]
        }
        if rule["field"] in expected_units and rule["unit"] and rule["unit"] not in expected_units[rule["field"]]:
            return json.dumps({
                "status": "error",
                "message": f"Invalid unit for {rule['field']}: {rule['unit']}. Expected: {expected_units[rule['field']]}"
            }, ensure_ascii=False)

        # Store in Qdrant
        rule_id = hashlib.md5(f"{rule['machine']}{rule['field']}{rule['timestamp']}".encode()).hexdigest()
        embedding = model.encode(prompt).tolist()
        qdrant_client.upsert(
            collection_name="expert_rules",
            points=[models.PointStruct(
                id=rule_id,
=======
        Exception: Si falla la validación de máquinas, campos, operador, o el almacenamiento en Qdrant.
                  Devuelve un JSON con status="error" y el mensaje de error.

    Ejemplo de uso:
        await add_custom_rule(
            ctx,
            machines=["ModelA", "ModelB"],
            key_figures={"temperature": {"value": 80.0}},
            key_values={"material": "Steel"},
            operator="<=",
            unit="°C",
            description="Temperatura máxima por experiencia"
        )
        # Añade una regla personalizada para ModelA y ModelB con filtros.
    """
    try:
        # Parse machines if provided as string
        if isinstance(machines, str):
            try:
                machines = json.loads(machines)
            except json.JSONDecodeError:
                raise ValueError("Invalid JSON string for machines")
        if not isinstance(machines, list):
            raise ValueError("machines must be a list of strings")

        # Parse key_figures if provided as string
        if isinstance(key_figures, str):
            try:
                key_figures = json.loads(key_figures)
            except json.JSONDecodeError:
                raise ValueError("Invalid JSON string for key_figures")
        if not isinstance(key_figures, dict):
            raise ValueError("key_figures must be a dictionary")

        # Validar máquinas
        if not machines:
            raise ValueError("At least one machine must be specified")
        fields_info = json.loads(await list_fields(ctx))
        if fields_info["status"] != "success":
            raise ValueError("Could not validate fields against API")
        valid_machines = fields_info["key_values"].get("machine", [])
        invalid_machines = [m for m in machines if m not in valid_machines]
        if invalid_machines:
            raise ValueError(f"Invalid machines: {invalid_machines}")

        # Validar key_figures
        if not key_figures:
            raise ValueError("At least one key_figure must be specified")
        for field in key_figures:
            if field not in fields_info["key_figures"]:
                raise ValueError(f"Invalid key_figure: {field}. Must be one of {fields_info['key_figures']}")
            if "value" not in key_figures[field] or not isinstance(key_figures[field]["value"], (int, float)):
                raise ValueError(f"Invalid value for {field}: must be a number")

        # Validar key_values
        if key_values:
            for k, v in key_values.items():
                if k not in fields_info["key_values"] or v not in fields_info["key_values"].get(k, []):
                    raise ValueError(f"Invalid key_value: {k}={v}")

        # Validar operador
        valid_operators = [">=", "<=", ">", "<", "==", "!="]
        if operator not in valid_operators:
            raise ValueError(f"Operator must be one of: {valid_operators}")

        # Crear regla
        rule = {
            "machines": machines,
            "key_figures": key_figures,
            "key_values": key_values or {},
            "operator": operator,
            "unit": unit,
            "description": description
        }

        # Generar embedding
        embedding_text = description or " ".join(
            [f"{field} {operator} {key_figures[field]['value']}{unit or ''}" for field in key_figures]
        )
        embedding = model.encode(embedding_text).tolist()

        # Almacenar en Qdrant
        qdrant_client.upsert(
            collection_name="custom_rules",
            points=[models.PointStruct(
                id=hashlib.md5(json.dumps(rule).encode()).hexdigest(),
>>>>>>> 4e8e63c6
                vector=embedding,
                payload=rule
            )]
        )

<<<<<<< HEAD
        # Store in cache
        if rule["machine"] not in expert_rules_cache:
            expert_rules_cache[rule["machine"]] = {}
        expert_rules_cache[rule["machine"]][rule["field"]] = rule
        logger.info(f"Regla experta creada para {rule['machine']}:{rule['field']}: {rule}")

        return json.dumps({
            "status": "success",
            "machine": rule["machine"],
=======
        message = f"Custom rule added for {', '.join(machines)}: " + ", ".join(
            [f"{field} {operator} {key_figures[field]['value']}{unit or ''}" for field in key_figures]
        )
        if key_values:
            message += ", " + ", ".join([f"{k}={v}" for k, v in key_values.items()])

        return json.dumps({
            "status": "success",
            "message": message,
>>>>>>> 4e8e63c6
            "rule": rule
        }, ensure_ascii=False)

    except Exception as e:
<<<<<<< HEAD
        logger.error(f"Expert rule creation failed: {str(e)}")
=======
        logger.error(f"Failed to add custom rule: {str(e)}")
>>>>>>> 4e8e63c6
        return json.dumps({
            "status": "error",
            "message": str(e)
        }, ensure_ascii=False)

@mcp.tool()
async def analyze_compliance(
    ctx: Context,
    key_values: Optional[Dict[str, str]] = None,
    key_figures: Optional[List[str]] = None
) -> str:
<<<<<<< HEAD
    """Analiza el cumplimiento de los datos MES contra reglas SOP y reglas expertas.

    Esta herramienta realiza las siguientes acciones:
    1. Valida los campos solicitados (key_figures y key_values) usando DataValidator.
    2. Obtiene datos de la API MES o Qdrant usando fetch_mes_data, aplicando filtros dinámicos.
    3. Carga las reglas SOP para las máquinas relevantes usando load_sop.
    4. Consulta reglas expertas en Qdrant para las máquinas relevantes.
    5. Compara cada registro contra las reglas SOP y expertas, determinando el estado de cumplimiento.
    6. Calcula porcentajes de cumplimiento separados para SOP y reglas expertas.
    7. Devuelve un informe detallado con los resultados del análisis.
=======
    """Analiza el cumplimiento de los datos MES contra reglas SOP y personalizadas.

    Esta herramienta realiza las siguientes acciones:
    1. Valida los campos solicitados (key_figures y key_values) usando DataValidator.
    2. Obtiene datos de la API MES o Qdrant usando fetch_mes_data.
    3. Carga reglas SOP y personalizadas para las máquinas relevantes.
    4. Compara cada registro contra todas las reglas, aplicando filtros de key_values.
    5. Calcula un porcentaje de cumplimiento por registro (basado solo en reglas SOP).
    6. Devuelve un informe detallado con resultados de cumplimiento.
>>>>>>> 4e8e63c6

    Args:
        ctx (Context): Contexto de la solicitud FastMCP.
        key_values (Optional[Dict[str, str]]): Diccionario de campos categóricos y valores
            para filtrar (e.g., {"machine": "ModelA", "material": "Steel", "production_line": "Line1",
            "start_date": "2025-04-09", "end_date": "2025-04-11"}). Las fechas deben estar en formato YYYY-MM-DD.
        key_figures (Optional[List[str]]): Lista de campos numéricos a analizar
            (e.g., ["temperature", "uptime"]).

    Returns:
        str: Cadena JSON con el estado, período, filtro de máquina, métricas analizadas,
<<<<<<< HEAD
            resultados del análisis (SOP y expertas), cobertura de SOP, y notas.
=======
            resultados del análisis, cobertura de reglas, y notas.
>>>>>>> 4e8e63c6
            Ejemplo:
            {
                "status": "success",
                "period": "2025-04-09 to 2025-04-11",
                "machine_filter": "ModelA",
                "metrics_analyzed": ["temperature"],
                "results": [
                    {
                        "id": 1,
                        "date": "2025-04-10",
                        "machine": "ModelA",
                        "metrics": {"temperature": 75.0},
                        "sop_compliance": {
                            "temperature": {
                                "sop": {"value": 75.0, "rule": "<= 80.0°C", "status": "compliant"},
                                "custom": [
                                    {
                                        "value": 75.0,
                                        "rule": "<= 78.0°C",
                                        "status": "compliant",
                                        "description": "Temperatura máxima por experiencia",
                                        "filters": {"material": "Steel"}
                                    }
                                ]
                            }
                        },
                        "expert_compliance": {
                            "temperature": {
                                "value": 75.0,
                                "rule": "<= 50.0°C (single)",
                                "status": "non_compliant"
                            }
                        },
                        "sop_compliance_percentage": 100.0,
                        "expert_compliance_percentage": 0.0
                    }
                ],
                "sop_coverage": "1/1 machines with SOP",
                "custom_rules_applied": "1/1 machines with custom rules",
                "analysis_notes": [
<<<<<<< HEAD
                    "compliant: Meets requirement",
                    "non_compliant: Does not meet requirement",
=======
                    "sop: Rules from Standard Operating Procedures",
                    "custom: User-defined expert rules",
                    "compliant: Meets rule requirement",
                    "non_compliant: Does not meet rule requirement",
>>>>>>> 4e8e63c6
                    "unknown: No rule defined"
                ]
            }

    Raises:
        Exception: Si falla la validación, la obtención de datos, o el análisis.
                  Devuelve un JSON con status="error" y el mensaje de error.

    Ejemplo de uso:
        await analyze_compliance(
            ctx,
            key_values={"machine": "ModelA", "start_date": "2025-04-09", "end_date": "2025-04-11"},
            key_figures=["temperature"]
        )
        # Analiza el cumplimiento de los datos de ModelA, incluyendo reglas SOP y expertas.
    """
    try:
        key_values = key_values or {}
        key_figures = key_figures or []
        
        # Validate requested fields and dates
        fields_info = await DataValidator.validate_fields(ctx, key_figures, key_values)
        
        # Fetch manufacturing data
        fetch_result = json.loads(await fetch_mes_data(ctx, key_values, key_figures))
        if fetch_result["status"] != "success":
            return json.dumps({
                "status": "error",
                "message": fetch_result.get("message", "Data retrieval failed"),
                "results": []
            }, ensure_ascii=False)

        # Load SOP rules for relevant machines
        machines = {r["machine"] for r in fetch_result["data"]}
        machine_rules = {}
        for machine in machines:
            sop_result = json.loads(await load_sop(ctx, machine))
            machine_rules[machine] = sop_result.get("rules", {}) if sop_result["status"] in ["success", "exists", "cached"] else {}
            logger.info(f"Reglas SOP cargadas para máquina {machine}: {machine_rules[machine]}")

        # Load expert rules from Qdrant or cache
        expert_rules = {}
        for machine in machines:
            if machine in expert_rules_cache:
                expert_rules[machine] = expert_rules_cache[machine]
                logger.info(f"Reglas expertas recuperadas de caché para máquina {machine}")
                continue

            existing = qdrant_client.scroll(
                collection_name="expert_rules",
                scroll_filter=models.Filter(must=[models.FieldCondition(key="machine", match=models.MatchValue(value=machine))]),
                limit=100
            )[0]
            
            expert_rules[machine] = {}
            if existing:
                # Use the most recent rule for each field
                for point in sorted(existing, key=lambda x: x.payload["timestamp"], reverse=True):
                    field = point.payload["field"]
                    if field not in expert_rules[machine]:
                        expert_rules[machine][field] = point.payload
                expert_rules_cache[machine] = expert_rules[machine]
                logger.info(f"Reglas expertas cargadas de Qdrant para máquina {machine}: {expert_rules[machine]}")

        # Load custom rules from Qdrant
        custom_rules = []
        custom_result = qdrant_client.scroll(
            collection_name="custom_rules",
            scroll_filter=models.Filter(must=[
                models.FieldCondition(key="machines", match=models.MatchAny(any=list(machines)))
            ]),
            limit=100
        )
        custom_rules = [r.payload for r in custom_result[0]] if custom_result[0] else []

        # Analyze compliance for each record
        results = []
        for record in fetch_result["data"]:
            analysis = {
                "id": record["id"],
                "date": record["date"],
                "machine": record["machine"],
                "metrics": {f: record[f] for f in key_figures if f in record},
                "sop_compliance": {},
                "expert_compliance": {},
                "sop_compliance_percentage": 0.0,
                "expert_compliance_percentage": 0.0
            }
            
            sop_compliant = 0
            sop_total = 0
            expert_compliant = 0
            expert_total = 0
            
            for field in key_figures:
                if field not in record:
                    continue
<<<<<<< HEAD
                
                # SOP compliance
                sop_total += 1
                rules = machine_rules.get(record["machine"], {})
=======
                    
                total += 1
                compliance_info = {}
>>>>>>> 4e8e63c6
                
                # Check SOP rule
                sop_rules = machine_rules.get(record["machine"], {})
                if field in sop_rules:
                    rule = sop_rules[field]
                    value = record[field]
                    op = rule["operator"]
<<<<<<< HEAD
                    
                    is_compliant = (value >= rule["value"]) if op in [">=", "≥"] else (value <= rule["value"])
                    analysis["sop_compliance"][field] = {
=======
                    is_compliant = (value >= rule["value"]) if op == ">=" else (value <= rule["value"])
                    compliance_info["sop"] = {
>>>>>>> 4e8e63c6
                        "value": value,
                        "rule": f"{op} {rule['value']}{rule.get('unit', '')}",
                        "status": "compliant" if is_compliant else "non_compliant"
                    }
                    sop_compliant += 1 if is_compliant else 0
                else:
<<<<<<< HEAD
                    analysis["sop_compliance"][field] = {
=======
                    compliance_info["sop"] = {
>>>>>>> 4e8e63c6
                        "value": record[field],
                        "rule": "no_rule_defined",
                        "status": "unknown"
                    }
<<<<<<< HEAD

                # Expert compliance
                expert_rules_for_machine = expert_rules.get(record["machine"], {})
                if field in expert_rules_for_machine:
                    expert_total += 1
                    rule = expert_rules_for_machine[field]
                    value = record[field]
                    op = rule["operator"]
                    
                    is_compliant = (value >= rule["value"]) if op in [">=", "≥"] else (value <= rule["value"])
                    
                    # Check combined condition (e.g., both machines)
                    if rule.get("condition") == "both_machines":
                        other_machines = [r for r in fetch_result["data"] if r["machine"] != record["machine"] and field in r]
                        if other_machines:
                            all_compliant = all(
                                (r[field] >= rule["value"] if op in [">=", "≥"] else r[field] <= rule["value"])
                                for r in other_machines
                            )
                            is_compliant = is_compliant and all_compliant
                        
                    analysis["expert_compliance"][field] = {
                        "value": value,
                        "rule": f"{op} {rule['value']}{rule.get('unit', '')} ({rule.get('condition', 'single')})",
                        "status": "compliant" if is_compliant else "non_compliant"
                    }
                    expert_compliant += 1 if is_compliant else 0
                else:
                    analysis["expert_compliance"][field] = {
                        "value": record[field],
                        "rule": "no_expert_rule_defined",
                        "status": "unknown"
                    }
=======
                
                # Check custom rules
                compliance_info["custom"] = []
                for rule in custom_rules:
                    if field not in rule["key_figures"]:
                        continue
                    if record["machine"] not in rule["machines"]:
                        continue
                    if rule["key_values"]:
                        if not all(record.get(k) == v for k, v in rule["key_values"].items()):
                            continue
                    rule_value = rule["key_figures"][field]["value"]
                    op = rule["operator"]
                    value = record[field]
                    is_compliant = False
                    if op == ">=":
                        is_compliant = value >= rule_value
                    elif op == "<=":
                        is_compliant = value <= rule_value
                    elif op == ">":
                        is_compliant = value > rule_value
                    elif op == "<":
                        is_compliant = value < rule_value
                    elif op == "==":
                        is_compliant = value == rule_value
                    elif op == "!=":
                        is_compliant = value != rule_value
                    compliance_info["custom"].append({
                        "value": value,
                        "rule": f"{op} {rule_value}{rule.get('unit', '')}",
                        "status": "compliant" if is_compliant else "non_compliant",
                        "description": rule.get("description", ""),
                        "filters": rule["key_values"]
                    })
                
                if not compliance_info["custom"]:
                    compliance_info["custom"].append({
                        "value": record[field],
                        "rule": "no_rule_defined",
                        "status": "unknown",
                        "description": "",
                        "filters": {}
                    })
                
                analysis["compliance"][field] = compliance_info
>>>>>>> 4e8e63c6
            
            if sop_total > 0:
                analysis["sop_compliance_percentage"] = round((sop_compliant / sop_total) * 100, 2)
            if expert_total > 0:
                analysis["expert_compliance_percentage"] = round((expert_compliant / expert_total) * 100, 2)
            
            results.append(analysis)

        # Format time period description
        period = "all dates"
        if "start_date" in key_values and "end_date" in key_values:
            period = f"{key_values['start_date']} to {key_values['end_date']}"

        return json.dumps({
            "status": "success",
            "period": period,
            "machine_filter": key_values.get("machine", "all machines"),
            "metrics_analyzed": key_figures,
            "results": results,
            "sop_coverage": f"{sum(1 for r in machine_rules.values() if r)}/{len(machines)} machines with SOP",
            "custom_rules_applied": f"{len(custom_rules)} custom rules applied",
            "analysis_notes": [
<<<<<<< HEAD
                "compliant: Meets requirement",
                "non_compliant: Does not meet requirement",
=======
                "sop: Rules from Standard Operating Procedures",
                "custom: User-defined expert rules",
                "compliant: Meets rule requirement",
                "non_compliant: Does not meet rule requirement",
>>>>>>> 4e8e63c6
                "unknown: No rule defined"
            ]
        }, ensure_ascii=False)

    except Exception as e:
        logger.error(f"Compliance analysis failed: {str(e)}")
        return json.dumps({
            "status": "error",
            "message": str(e),
            "results": []
        }, ensure_ascii=False)

if __name__ == "__main__":
    init_infrastructure()
    mcp.run()<|MERGE_RESOLUTION|>--- conflicted
+++ resolved
@@ -1,12 +1,7 @@
 import httpx
 from mcp.server.fastmcp import FastMCP, Context
-<<<<<<< HEAD
 from datetime import datetime, timedelta
 from typing import Optional, List, Dict
-=======
-from datetime import datetime
-from typing import Optional, List, Dict, Union
->>>>>>> 4e8e63c6
 import logging
 import re
 from sentence_transformers import SentenceTransformer
@@ -129,13 +124,8 @@
 def init_infrastructure():
     """Inicializa la infraestructura del MCP, incluyendo Qdrant, MinIO y el cliente autenticado.
 
-<<<<<<< HEAD
     Configura las colecciones en Qdrant para almacenar logs, PDFs y reglas expertas, crea el bucket en MinIO
     si no existe, e inicializa el cliente autenticado para la API.
-=======
-    Configura las colecciones en Qdrant para almacenar logs, PDFs y reglas personalizadas,
-    crea el bucket en MinIO si no existe, e inicializa el cliente autenticado para la API.
->>>>>>> 4e8e63c6
 
     Raises:
         Exception: Si falla la inicialización de algún componente.
@@ -145,13 +135,9 @@
         vector_config = models.VectorParams(size=384, distance=models.Distance.COSINE)
         qdrant_client.recreate_collection(collection_name="mes_logs", vectors_config=vector_config)
         qdrant_client.recreate_collection(collection_name="sop_pdfs", vectors_config=vector_config)
-<<<<<<< HEAD
         qdrant_client.recreate_collection(collection_name="expert_rules", vectors_config=vector_config)
         
         # MinIO configuration
-=======
-        qdrant_client.recreate_collection(collection_name="custom_rules", vectors_config=vector_config)
->>>>>>> 4e8e63c6
         if not minio_client.bucket_exists(MINIO_BUCKET):
             minio_client.make_bucket(MINIO_BUCKET)
         auth_client = AuthClient(API_URL, API_USERNAME, API_PASSWORD)
@@ -310,7 +296,6 @@
 ) -> str:
     """Obtiene datos de la API MES o Qdrant, filtra dinámicamente y almacena en la base de datos vectorial.
 
-<<<<<<< HEAD
     Esta herramienta realiza las siguientes acciones:
     1. Valida los campos solicitados (key_figures y key_values) contra la estructura de la API.
     2. Verifica si los datos ya están en Qdrant para los filtros especificados.
@@ -318,10 +303,6 @@
     4. Consulta la API para obtener datos, filtrando por máquina si se especifica en key_values.
     5. Procesa los datos para incluir solo los campos solicitados.
     6. Almacena los datos procesados en Qdrant con embeddings generados por el modelo.
-=======
-    Esta herramienta optimiza la carga de datos verificando primero si los datos existen en Qdrant
-    para el rango de fechas y filtros solicitados, reduciendo llamadas a la API en entornos edge-cloud.
->>>>>>> 4e8e63c6
 
     Args:
         ctx (Context): Contexto de la solicitud FastMCP.
@@ -362,7 +343,6 @@
         # Validate requested fields and dates
         await DataValidator.validate_fields(ctx, key_figures, key_values)
         
-<<<<<<< HEAD
         # Generate a unique hash for the query
         query_hash = hashlib.md5(json.dumps({"key_values": key_values, "key_figures": key_figures}, sort_keys=True).encode()).hexdigest()
         logger.info(f"Procesando consulta con query_hash: {query_hash}")
@@ -408,12 +388,6 @@
 
         # Build query parameters for API
         params = {}
-=======
-        # Check Qdrant for existing data
-        must_conditions = []
-        if "machine" in key_values:
-            must_conditions.append(models.FieldCondition(key="machine", match=models.MatchValue(value=key_values["machine"])))
->>>>>>> 4e8e63c6
         if "start_date" in key_values and "end_date" in key_values:
             must_conditions.append(models.FieldCondition(
                 key="date",
@@ -431,33 +405,13 @@
 
         processed_data = [r.payload for r in qdrant_results[0]] if qdrant_results[0] else []
 
-        # If no data in Qdrant, fetch from API
-        if not processed_data:
-            # Build query parameters
-            params = {}
-            if "start_date" in key_values and "end_date" in key_values:
-                params.update({
-                    "start_date": key_values["start_date"],
-                    "end_date": key_values["end_date"]
-                })
-
-<<<<<<< HEAD
         # Fetch data from API
         response = await auth_client.get(endpoint, params=params)
         response.raise_for_status()
         data = response.json()
 
-        # Filter and process records
-        processed_data = []
-        for record in data:
-            if all(record.get(k) == v for k, v in data_filters.items() if k != "machine"):
-                item = {
-                    "id": record["id"],
-                    "date": record["date"],
-                    "machine": record["machine"]
-                }
-                item.update({f: record[f] for f in key_figures if f in record})
-                processed_data.append(item)
+            # Filter out date-related keys for data filtering
+            data_filters = {k: v for k, v in key_values.items() if k not in ["start_date", "end_date"]}
 
         # Store in vector database
         if processed_data:
@@ -470,41 +424,6 @@
             ]
             qdrant_client.upsert(collection_name="mes_logs", points=points)
             logger.info(f"Datos almacenados en Qdrant para query_hash: {query_hash}")
-=======
-            # Filter out date-related keys for data filtering
-            data_filters = {k: v for k, v in key_values.items() if k not in ["start_date", "end_date"]}
-
-            # Determine API endpoint
-            endpoint = f"/machines/{data_filters['machine']}" if "machine" in data_filters else "/machines/"
-
-            # Fetch data
-            response = await auth_client.get(endpoint, params=params)
-            response.raise_for_status()
-            data = response.json()
-
-            # Filter and process records
-            processed_data = []
-            for record in data:
-                if all(record.get(k) == v for k, v in data_filters.items() if k != "machine"):
-                    item = {
-                        "id": record["id"],
-                        "date": record["date"],
-                        "machine": record["machine"]
-                    }
-                    item.update({f: record[f] for f in key_figures if f in record})
-                    processed_data.append(item)
-
-            # Store in Qdrant
-            if processed_data:
-                points = [
-                    models.PointStruct(
-                        id=hashlib.md5(json.dumps(r).encode()).hexdigest(),
-                        vector=model.encode(json.dumps(r)).tolist(),
-                        payload=r
-                    ) for r in processed_data
-                ]
-                qdrant_client.upsert(collection_name="mes_logs", points=points)
->>>>>>> 4e8e63c6
 
         return json.dumps({
             "status": "success",
@@ -526,17 +445,12 @@
 async def load_sop(ctx: Context, machine: str) -> str:
     """Carga y procesa un documento SOP (PDF) para una máquina específica desde MinIO.
 
-<<<<<<< HEAD
     Esta herramienta realiza las siguientes acciones:
     1. Verifica si las reglas SOP están en caché o Qdrant.
     2. Si no existen, carga el PDF desde MinIO (nombre: <machine>.pdf).
     3. Extrae el texto del PDF usando pdfplumber.
     4. Identifica reglas de cumplimiento usando patrones dinámicos para cualquier campo numérico.
     5. Almacena el SOP y sus reglas en Qdrant y caché con un embedding del texto.
-=======
-    Esta herramienta verifica si el SOP ya está en Qdrant antes de cargar el PDF,
-    optimizando el tiempo de ejecución para entornos edge-cloud.
->>>>>>> 4e8e63c6
 
     Args:
         ctx (Context): Contexto de la solicitud FastMCP.
@@ -563,7 +477,6 @@
         # Carga el SOP para ModelA y retorna las reglas extraídas.
     """
     try:
-<<<<<<< HEAD
         # Check in-memory cache
         if machine in sop_cache:
             logger.info(f"SOP recuperado de caché para máquina: {machine}")
@@ -574,9 +487,6 @@
             }, ensure_ascii=False)
 
         # Check Qdrant
-=======
-        # Check if SOP already exists in Qdrant
->>>>>>> 4e8e63c6
         existing = qdrant_client.scroll(
             collection_name="sop_pdfs",
             scroll_filter=models.Filter(must=[models.FieldCondition(key="machine", match=models.MatchValue(value=machine))]),
@@ -682,7 +592,6 @@
         }, ensure_ascii=False)
 
 @mcp.tool()
-<<<<<<< HEAD
 async def create_expert_rule(
     ctx: Context, 
     prompt: str, 
@@ -732,56 +641,10 @@
                     "condition": "single",
                     "prompt": "la máquina ModelA no debe superar los ≤ 50°C en la temperatura",
                     "timestamp": "2025-05-19T19:40:00.123456"
-=======
-async def add_custom_rule(
-    ctx: Context,
-    machines: Union[List[str], str],
-    key_figures: Union[Dict[str, Dict[str, float]], str],
-    key_values: Optional[Dict[str, str]] = None,
-    operator: str = "<=",
-    unit: Optional[str] = None,
-    description: str = ""
-) -> str:
-    """Añade una regla de cumplimiento personalizada para múltiples máquinas.
-
-    Esta herramienta permite a los usuarios definir reglas expertas basadas en su experiencia,
-    aplicables a múltiples máquinas y campos numéricos (key_figures) con filtros categóricos
-    (key_values). Las reglas se almacenan en Qdrant para su uso en el análisis de cumplimiento.
-
-    Args:
-        ctx (Context): Contexto de la solicitud FastMCP.
-        machines (Union[List[str], str]): Lista de máquinas para las cuales aplica la regla (e.g., ["ModelA", "ModelB"])
-            o string JSON (e.g., '["ModelA"]'). Se parseará automáticamente si es string.
-        key_figures (Union[Dict[str, Dict[str, float]], str]): Diccionario de campos numéricos y sus valores umbral
-            (e.g., {"temperature": {"value": 80.0}}) o string JSON (e.g., '{"temperature": {"value": 80.0}}').
-            Se parseará automáticamente si es string.
-        key_values (Optional[Dict[str, str]]): Diccionario de campos categóricos para filtrar
-            (e.g., {"material": "Steel", "batch": "B123"}). Por defecto None.
-        operator (str): Operador de la regla, debe ser uno de: ">=", "<=", ">", "<", "==", "!=".
-            Por defecto "<=".
-        unit (Optional[str]): Unidad de medida para los key_figures (e.g., "°C"). Por defecto None.
-        description (str): Descripción de la regla (e.g., "Temperatura máxima por experiencia").
-            Por defecto "".
-
-    Returns:
-        str: Cadena JSON con el estado y mensaje de confirmación o error.
-            Ejemplo:
-            {
-                "status": "success",
-                "message": "Custom rule added for ModelA, ModelB: temperature <= 80.0°C, material=Steel",
-                "rule": {
-                    "machines": ["ModelA", "ModelB"],
-                    "key_figures": {"temperature": {"value": 80.0}},
-                    "key_values": {"material": "Steel"},
-                    "operator": "<=",
-                    "unit": "°C",
-                    "description": "Temperatura máxima por experiencia"
->>>>>>> 4e8e63c6
                 }
             }
 
     Raises:
-<<<<<<< HEAD
         Exception: Si falla el parseo del prompt, la validación, o el almacenamiento en Qdrant.
                   Devuelve un JSON con status="error" y el mensaje de error.
 
@@ -972,100 +835,11 @@
             collection_name="expert_rules",
             points=[models.PointStruct(
                 id=rule_id,
-=======
-        Exception: Si falla la validación de máquinas, campos, operador, o el almacenamiento en Qdrant.
-                  Devuelve un JSON con status="error" y el mensaje de error.
-
-    Ejemplo de uso:
-        await add_custom_rule(
-            ctx,
-            machines=["ModelA", "ModelB"],
-            key_figures={"temperature": {"value": 80.0}},
-            key_values={"material": "Steel"},
-            operator="<=",
-            unit="°C",
-            description="Temperatura máxima por experiencia"
-        )
-        # Añade una regla personalizada para ModelA y ModelB con filtros.
-    """
-    try:
-        # Parse machines if provided as string
-        if isinstance(machines, str):
-            try:
-                machines = json.loads(machines)
-            except json.JSONDecodeError:
-                raise ValueError("Invalid JSON string for machines")
-        if not isinstance(machines, list):
-            raise ValueError("machines must be a list of strings")
-
-        # Parse key_figures if provided as string
-        if isinstance(key_figures, str):
-            try:
-                key_figures = json.loads(key_figures)
-            except json.JSONDecodeError:
-                raise ValueError("Invalid JSON string for key_figures")
-        if not isinstance(key_figures, dict):
-            raise ValueError("key_figures must be a dictionary")
-
-        # Validar máquinas
-        if not machines:
-            raise ValueError("At least one machine must be specified")
-        fields_info = json.loads(await list_fields(ctx))
-        if fields_info["status"] != "success":
-            raise ValueError("Could not validate fields against API")
-        valid_machines = fields_info["key_values"].get("machine", [])
-        invalid_machines = [m for m in machines if m not in valid_machines]
-        if invalid_machines:
-            raise ValueError(f"Invalid machines: {invalid_machines}")
-
-        # Validar key_figures
-        if not key_figures:
-            raise ValueError("At least one key_figure must be specified")
-        for field in key_figures:
-            if field not in fields_info["key_figures"]:
-                raise ValueError(f"Invalid key_figure: {field}. Must be one of {fields_info['key_figures']}")
-            if "value" not in key_figures[field] or not isinstance(key_figures[field]["value"], (int, float)):
-                raise ValueError(f"Invalid value for {field}: must be a number")
-
-        # Validar key_values
-        if key_values:
-            for k, v in key_values.items():
-                if k not in fields_info["key_values"] or v not in fields_info["key_values"].get(k, []):
-                    raise ValueError(f"Invalid key_value: {k}={v}")
-
-        # Validar operador
-        valid_operators = [">=", "<=", ">", "<", "==", "!="]
-        if operator not in valid_operators:
-            raise ValueError(f"Operator must be one of: {valid_operators}")
-
-        # Crear regla
-        rule = {
-            "machines": machines,
-            "key_figures": key_figures,
-            "key_values": key_values or {},
-            "operator": operator,
-            "unit": unit,
-            "description": description
-        }
-
-        # Generar embedding
-        embedding_text = description or " ".join(
-            [f"{field} {operator} {key_figures[field]['value']}{unit or ''}" for field in key_figures]
-        )
-        embedding = model.encode(embedding_text).tolist()
-
-        # Almacenar en Qdrant
-        qdrant_client.upsert(
-            collection_name="custom_rules",
-            points=[models.PointStruct(
-                id=hashlib.md5(json.dumps(rule).encode()).hexdigest(),
->>>>>>> 4e8e63c6
                 vector=embedding,
                 payload=rule
             )]
         )
 
-<<<<<<< HEAD
         # Store in cache
         if rule["machine"] not in expert_rules_cache:
             expert_rules_cache[rule["machine"]] = {}
@@ -1075,26 +849,11 @@
         return json.dumps({
             "status": "success",
             "machine": rule["machine"],
-=======
-        message = f"Custom rule added for {', '.join(machines)}: " + ", ".join(
-            [f"{field} {operator} {key_figures[field]['value']}{unit or ''}" for field in key_figures]
-        )
-        if key_values:
-            message += ", " + ", ".join([f"{k}={v}" for k, v in key_values.items()])
-
-        return json.dumps({
-            "status": "success",
-            "message": message,
->>>>>>> 4e8e63c6
             "rule": rule
         }, ensure_ascii=False)
 
     except Exception as e:
-<<<<<<< HEAD
         logger.error(f"Expert rule creation failed: {str(e)}")
-=======
-        logger.error(f"Failed to add custom rule: {str(e)}")
->>>>>>> 4e8e63c6
         return json.dumps({
             "status": "error",
             "message": str(e)
@@ -1106,7 +865,6 @@
     key_values: Optional[Dict[str, str]] = None,
     key_figures: Optional[List[str]] = None
 ) -> str:
-<<<<<<< HEAD
     """Analiza el cumplimiento de los datos MES contra reglas SOP y reglas expertas.
 
     Esta herramienta realiza las siguientes acciones:
@@ -1117,17 +875,6 @@
     5. Compara cada registro contra las reglas SOP y expertas, determinando el estado de cumplimiento.
     6. Calcula porcentajes de cumplimiento separados para SOP y reglas expertas.
     7. Devuelve un informe detallado con los resultados del análisis.
-=======
-    """Analiza el cumplimiento de los datos MES contra reglas SOP y personalizadas.
-
-    Esta herramienta realiza las siguientes acciones:
-    1. Valida los campos solicitados (key_figures y key_values) usando DataValidator.
-    2. Obtiene datos de la API MES o Qdrant usando fetch_mes_data.
-    3. Carga reglas SOP y personalizadas para las máquinas relevantes.
-    4. Compara cada registro contra todas las reglas, aplicando filtros de key_values.
-    5. Calcula un porcentaje de cumplimiento por registro (basado solo en reglas SOP).
-    6. Devuelve un informe detallado con resultados de cumplimiento.
->>>>>>> 4e8e63c6
 
     Args:
         ctx (Context): Contexto de la solicitud FastMCP.
@@ -1139,11 +886,7 @@
 
     Returns:
         str: Cadena JSON con el estado, período, filtro de máquina, métricas analizadas,
-<<<<<<< HEAD
             resultados del análisis (SOP y expertas), cobertura de SOP, y notas.
-=======
-            resultados del análisis, cobertura de reglas, y notas.
->>>>>>> 4e8e63c6
             Ejemplo:
             {
                 "status": "success",
@@ -1184,15 +927,8 @@
                 "sop_coverage": "1/1 machines with SOP",
                 "custom_rules_applied": "1/1 machines with custom rules",
                 "analysis_notes": [
-<<<<<<< HEAD
                     "compliant: Meets requirement",
                     "non_compliant: Does not meet requirement",
-=======
-                    "sop: Rules from Standard Operating Procedures",
-                    "custom: User-defined expert rules",
-                    "compliant: Meets rule requirement",
-                    "non_compliant: Does not meet rule requirement",
->>>>>>> 4e8e63c6
                     "unknown: No rule defined"
                 ]
             }
@@ -1290,16 +1026,10 @@
             for field in key_figures:
                 if field not in record:
                     continue
-<<<<<<< HEAD
                 
                 # SOP compliance
                 sop_total += 1
                 rules = machine_rules.get(record["machine"], {})
-=======
-                    
-                total += 1
-                compliance_info = {}
->>>>>>> 4e8e63c6
                 
                 # Check SOP rule
                 sop_rules = machine_rules.get(record["machine"], {})
@@ -1307,30 +1037,20 @@
                     rule = sop_rules[field]
                     value = record[field]
                     op = rule["operator"]
-<<<<<<< HEAD
                     
                     is_compliant = (value >= rule["value"]) if op in [">=", "≥"] else (value <= rule["value"])
                     analysis["sop_compliance"][field] = {
-=======
-                    is_compliant = (value >= rule["value"]) if op == ">=" else (value <= rule["value"])
-                    compliance_info["sop"] = {
->>>>>>> 4e8e63c6
                         "value": value,
                         "rule": f"{op} {rule['value']}{rule.get('unit', '')}",
                         "status": "compliant" if is_compliant else "non_compliant"
                     }
                     sop_compliant += 1 if is_compliant else 0
                 else:
-<<<<<<< HEAD
                     analysis["sop_compliance"][field] = {
-=======
-                    compliance_info["sop"] = {
->>>>>>> 4e8e63c6
                         "value": record[field],
                         "rule": "no_rule_defined",
                         "status": "unknown"
                     }
-<<<<<<< HEAD
 
                 # Expert compliance
                 expert_rules_for_machine = expert_rules.get(record["machine"], {})
@@ -1364,53 +1084,6 @@
                         "rule": "no_expert_rule_defined",
                         "status": "unknown"
                     }
-=======
-                
-                # Check custom rules
-                compliance_info["custom"] = []
-                for rule in custom_rules:
-                    if field not in rule["key_figures"]:
-                        continue
-                    if record["machine"] not in rule["machines"]:
-                        continue
-                    if rule["key_values"]:
-                        if not all(record.get(k) == v for k, v in rule["key_values"].items()):
-                            continue
-                    rule_value = rule["key_figures"][field]["value"]
-                    op = rule["operator"]
-                    value = record[field]
-                    is_compliant = False
-                    if op == ">=":
-                        is_compliant = value >= rule_value
-                    elif op == "<=":
-                        is_compliant = value <= rule_value
-                    elif op == ">":
-                        is_compliant = value > rule_value
-                    elif op == "<":
-                        is_compliant = value < rule_value
-                    elif op == "==":
-                        is_compliant = value == rule_value
-                    elif op == "!=":
-                        is_compliant = value != rule_value
-                    compliance_info["custom"].append({
-                        "value": value,
-                        "rule": f"{op} {rule_value}{rule.get('unit', '')}",
-                        "status": "compliant" if is_compliant else "non_compliant",
-                        "description": rule.get("description", ""),
-                        "filters": rule["key_values"]
-                    })
-                
-                if not compliance_info["custom"]:
-                    compliance_info["custom"].append({
-                        "value": record[field],
-                        "rule": "no_rule_defined",
-                        "status": "unknown",
-                        "description": "",
-                        "filters": {}
-                    })
-                
-                analysis["compliance"][field] = compliance_info
->>>>>>> 4e8e63c6
             
             if sop_total > 0:
                 analysis["sop_compliance_percentage"] = round((sop_compliant / sop_total) * 100, 2)
@@ -1433,15 +1106,8 @@
             "sop_coverage": f"{sum(1 for r in machine_rules.values() if r)}/{len(machines)} machines with SOP",
             "custom_rules_applied": f"{len(custom_rules)} custom rules applied",
             "analysis_notes": [
-<<<<<<< HEAD
                 "compliant: Meets requirement",
                 "non_compliant: Does not meet requirement",
-=======
-                "sop: Rules from Standard Operating Procedures",
-                "custom: User-defined expert rules",
-                "compliant: Meets rule requirement",
-                "non_compliant: Does not meet rule requirement",
->>>>>>> 4e8e63c6
                 "unknown: No rule defined"
             ]
         }, ensure_ascii=False)
